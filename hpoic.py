#!/usr/bin/env python

"""
Module that provides information-content functionality for the HPO.
"""

__author__ = 'Orion Buske (buske@cs.toronto.edu)'

import sys
import logging

from math import log, exp
from collections import defaultdict

from disease import Diseases
from hpo import HPO
from orphanet import Orphanet

EPS = 1e-9
logger = logging.getLogger(__name__)

def _bound(p, eps=EPS):
    return min(max(p, eps), 1-eps)

class HPOIC:
    def __init__(self, hpo, diseases, orphanet=None, patients=None,
                 use_disease_prevalence=False,
                 use_phenotype_frequency=False):
        logger.info('HPO root: {}'.format(hpo.root.id))

        term_freq = self.get_term_frequencies(diseases, hpo, orphanet=orphanet, patients=patients,
                                              use_disease_prevalence=use_disease_prevalence, 
                                              use_phenotype_frequency=use_phenotype_frequency)
        logger.info('Total term frequency mass: {}'.format(sum(term_freq.values())))

        term_ic = self.get_ics(hpo.root, term_freq)
        logger.info('IC calculated for {}/{} terms'.format(len(term_ic), len(hpo)))
        for term, ic in term_ic.items():
            for p in term.parents:
                assert ic >= term_ic[p] - EPS, str((term, ic, term_ic[p], p))

        lss = self.get_link_strengths(hpo.root, term_ic)
        logger.info('Link strength calculated for {}/{} terms'.format(len(lss), len(hpo)))

        self.term_ic = term_ic
        self.lss = lss

#         for term in hpo:
#             ic = self.get_term_ic(term)
#             ls_ic = sum([lss.get(a, 0) for a in term.ancestors()])
#             logger.info('ic: {:.6f}, lsic: {:.6f}, term: {}'.format(ic, ls_ic, term))
#             assert abs(ic - ls_ic) < EPS * 2


    @classmethod
    def get_term_frequencies(cls, diseases, hpo, orphanet=None, patients=None,
                             use_disease_prevalence=False, 
                             use_phenotype_frequency=False):
        bound = _bound
        raw_freq = defaultdict(float)

        if use_phenotype_frequency:
            # Use average observed phenotype frequency as default
            default_hp_freq = cls.get_average_phenotype_frequency(diseases, hpo)
            logger.info('Average observed phenotype frequency: {:.4f}'.format(default_hp_freq))

        if use_disease_prevalence:
            default_disease_freq = orphanet.average_frequency()
            logger.info('Average disease frequency: {}'.format(default_disease_freq))

        # Aggregate weighted term frequencies across database for IC corpus
        for id, disease in diseases.diseases.items():
            # Weight by disease prevalence?
            if use_disease_prevalence:
                prevalence = orphanet.prevalence.get(disease.id)
                if prevalence is None:
                    prevalence = default_disease_freq
            else:
                prevalence = 1

            for hp_term, freq in disease.phenotype_freqs.items():
                # Try to resolve term
                try:
                    term = hpo[hp_term]
                except KeyError:
                    continue

                # Weight by phenotype frequency?
                if use_phenotype_frequency:
                    if freq is None:
                        freq = default_hp_freq
                else:
                    freq = 1

                raw_freq[term] += freq * prevalence

        if patients:
            for patient in patients:
                for term in patient.hp_terms:
                    raw_freq[term] += 1

        if True:
            logger.warn('DISTRIBUTING WEIGHT TO LEAVES')
            q = [hpo.root]

            while q:
                node = q.pop()
                if node.children:
                    q.extend(node.children)
                    # Evenly divide frequency amongst children
                    freq = raw_freq[node]
                    logger.info('Distributing {:.4f} to children of {}'.format(freq, node))
                    raw_freq[node] = 0
                    freq_part = freq / len(node.children)
                    for child in node.children:
                        raw_freq[child] += freq_part

        # Normalize all frequencies to sum to 1
        term_freq = {}
        total_freq = sum(raw_freq.values())
        for term in raw_freq:
            assert term not in term_freq
            term_freq[term] = bound(raw_freq[term] / total_freq)

        return term_freq

    @classmethod
    def get_descendant_lookup(cls, root, accum=None):
        if accum is None: accum = {}
        if root in accum: return

        descendants = set([root])
        for child in root.children:
            cls.get_descendant_lookup(child, accum)
            descendants.update(accum[child])
        accum[root] = descendants
        return accum

    @classmethod
    def get_ics(cls, root, term_freq):
        bound = _bound
        eps = EPS

        term_descendants = cls.get_descendant_lookup(root)

        term_ic = {}
        for node, descendants in term_descendants.items():
            prob_mass = 0.0
            for descendant in descendants:
                prob_mass += term_freq.get(descendant, 0)

            if prob_mass > eps:
                prob_mass = bound(prob_mass)
                term_ic[node] = -log(prob_mass)

        return term_ic
    
    @classmethod
    def get_link_strengths(cls, root, term_ic):
        eps = EPS
        lss = {}

        # P(term&parents) = P(term|parents) P(parents)
        # P(term|parents) = P(term&parents) / P(parents)
        # P(parents) = probmass(descendants)
        for term, ic in term_ic.items():
            assert term not in lss
            if term.parents:
                max_parent_ic = max([term_ic[parent] for parent in term.parents])
                ls = max(ic - max_parent_ic, 0.0)
            else:
                ls = 0.0

            lss[term] = ls
#             if not term.parents:
#                 ls = 0.0
#             elif len(term.parents) == 1:
#                 ls = ic - term_ic[next(iter(term.parents))]
#             else:
#                 siblings = None
#                 for p in term.parents:
#                     if siblings is None:
#                         siblings = set(p.children)
#                     else:
#                         siblings.intersection_update(p.children)

#                 assert siblings
#                 # Siblings now contains all other siblings to term (+ self)
#                 sibling_prob_mass = 0.0
#                 for t in siblings:
#                     if t in term_ic:
#                         sibling_prob_mass += exp(-term_ic[t])

#                 if sibling_prob_mass < eps:
#                     ls = 0.0
#                 else:
#                     ls = ic + log(sibling_prob_mass)
#                     if abs(ls) < eps:
#                         ls = 0
#                     assert ls >= 0
                        
#             lss[term] = ls

        return lss

    @classmethod
    def get_average_phenotype_frequency(cls, diseases, hpo):
        freq_sum = 0
        n_freqs = 0
        dropped = set()
        for disease in diseases:
            for hp_term, freq in disease.phenotype_freqs.items():
                try:
                    hpo[hp_term]
                except KeyError:
                    dropped.add(hp_term)
                else:
                    if freq:
                        freq_sum += freq
                        n_freqs += 1

        if dropped:
            logger.warning('Dropped {} unknown terms when computing average frequency'.format(len(dropped)))
        return freq_sum / n_freqs

    def get_term_ic(self, term):
        """Return information content of given term, falling back to parents as necessary"""
        ic = self.term_ic.get(term)
        if ic is None:
            if term.parents:
                ic = max([self.get_term_ic(p) for p in term.parents])
            else:
                ic = 0.0
        return ic

    def information_content(self, terms):
        """Return the information content of the given terms, without backoff"""
        return sum([self.term_ic.get(term, 0) for term in terms])

    def ls_information_content(self, ancestors):
        """Return the "joint" information content of the given bag of terms"""
        return sum([self.lss.get(term, 0) for term in ancestors])

    def counter_ls_information_content(self, ancestors):
        """Return the "joint" information content of the given counter of terms"""
        return sum([self.lss.get(term, 0) * count for term, count in ancestors.items()])

<<<<<<< HEAD
def script(hpo_filename, disease_phenotype_filename, patient_phenotype_file=None, 
           orphanet_lookup_filename=False, orphanet_prevalence_filename=False,
           *args, **kwargs):
    hpo = HPO(hpo_filename, new_root='HP:0000118')
    diseases = Diseases(disease_phenotype_filename)
    patients = None
    if patient_phenotype_file:
        patients = [patient 
                    for patient in Patient.iter_from_file(patient_hpo_filename, hpo)
                    if patient.hp_terms]

    orphanet = None
    if orphanet_prevalence_filename:
        orphanet = Orphanet(orphanet_prevalence_filename, lookup_filename=orphanet_lookup_filename)

    hpoic = HPOIC(hpo, diseases, patients=patients, orphanet=orphanet, *args, **kwargs)
    for term in hpo:
        ic = hpoic.term_ic.get(term)
        ls = hpoic.lss.get(term)
        print('{}\t{}\t{}'.format(term.id, ic, ls))
                    

def parse_args(args):
    from argparse import ArgumentParser
    description = __doc__.strip()
    
    parser = ArgumentParser(description=description)
    parser.add_argument('hpo_filename', metavar='hp.obo')
    parser.add_argument('disease_phenotype_filename', metavar='phenotype_annotations.tab')
    parser.add_argument('--orphanet-lookup', metavar='en_product1.xml', 
                        dest='orphanet_lookup_filename', default=None)
    parser.add_argument('--orphanet-prevalence', metavar='en_product2.xml',
                        dest='orphanet_prevalence_filename', default=None)
    parser.add_argument('--use-disease-prevalence', default=False, action='store_true')
    parser.add_argument('--use-phenotype-frequency', default=False, action='store_true')
    parser.add_argument('--patient-phenotype-file')
    parser.add_argument('--log', dest='loglevel', choices=['DEBUG', 'INFO', 'WARNING', 'ERROR', 'CRITICAL'], default='INFO')

    return parser.parse_args(args)

def main(args=sys.argv[1:]):
    args = parse_args(args)
    logging.basicConfig(level=args.__dict__.pop('loglevel'))
    script(**vars(args))

if __name__ == '__main__':
    sys.exit(main())
=======
    def counter_information_content(self, ancestors):
        """Return the sum of information content of the given counter of terms"""
        return sum([self.term_ic.get(term, 0) * count for term, count in ancestors.items()])
>>>>>>> 7dcea0bb
<|MERGE_RESOLUTION|>--- conflicted
+++ resolved
@@ -245,7 +245,10 @@
         """Return the "joint" information content of the given counter of terms"""
         return sum([self.lss.get(term, 0) * count for term, count in ancestors.items()])
 
-<<<<<<< HEAD
+    def counter_information_content(self, ancestors):
+        """Return the sum of information content of the given counter of terms"""
+        return sum([self.term_ic.get(term, 0) * count for term, count in ancestors.items()])
+
 def script(hpo_filename, disease_phenotype_filename, patient_phenotype_file=None, 
            orphanet_lookup_filename=False, orphanet_prevalence_filename=False,
            *args, **kwargs):
@@ -292,9 +295,4 @@
     script(**vars(args))
 
 if __name__ == '__main__':
-    sys.exit(main())
-=======
-    def counter_information_content(self, ancestors):
-        """Return the sum of information content of the given counter of terms"""
-        return sum([self.term_ic.get(term, 0) * count for term, count in ancestors.items()])
->>>>>>> 7dcea0bb
+    sys.exit(main())